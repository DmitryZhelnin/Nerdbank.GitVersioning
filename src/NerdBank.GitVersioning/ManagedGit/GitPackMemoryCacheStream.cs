﻿// Copyright (c) .NET Foundation and Contributors. All rights reserved.
// Licensed under the MIT license. See LICENSE file in the project root for full license information.

#nullable enable

using System.Buffers;

namespace Nerdbank.GitVersioning.ManagedGit;

internal class GitPackMemoryCacheStream : Stream
{
    private readonly Stream stream;
    private readonly MemoryStream cacheStream = new MemoryStream();
    private readonly long length;

    public GitPackMemoryCacheStream(Stream stream)
    {
        this.stream = stream ?? throw new ArgumentNullException(nameof(stream));
        this.length = this.stream.Length;
    }

    /// <inheritdoc/>
    public override bool CanRead => true;

    /// <inheritdoc/>
    public override bool CanSeek => true;

    /// <inheritdoc/>
    public override bool CanWrite => false;

    /// <inheritdoc/>
    public override long Length => this.length;

    /// <inheritdoc/>
    public override long Position
    {
        get => this.cacheStream.Position;
        set => throw new NotSupportedException();
    }

    /// <inheritdoc/>
    public override void Flush()
    {
        throw new NotSupportedException();
    }

#if NETSTANDARD2_0
    public int Read(Span<byte> buffer)
#else
    /// <inheritdoc/>
    public override int Read(Span<byte> buffer)
#endif
    {
        if (this.cacheStream.Length < this.length
            && this.cacheStream.Position + buffer.Length > this.cacheStream.Length)
        {
            long currentPosition = this.cacheStream.Position;
            int toRead = (int)(buffer.Length - this.cacheStream.Length + this.cacheStream.Position);
            int actualRead = this.stream.Read(buffer.Slice(0, toRead));
            this.cacheStream.Seek(0, SeekOrigin.End);
            this.cacheStream.Write(buffer.Slice(0, actualRead));
            this.cacheStream.Seek(currentPosition, SeekOrigin.Begin);
            this.DisposeStreamIfRead();
        }

        return this.cacheStream.Read(buffer);
    }

<<<<<<< HEAD
    /// <inheritdoc/>
    public override int Read(byte[] buffer, int offset, int count)
    {
        return this.Read(buffer.AsSpan(offset, count));
    }
=======
        public override long Seek(long offset, SeekOrigin origin)
        {
            if (origin != SeekOrigin.Begin)
            {
                throw new NotSupportedException();
            }

            if (offset > this.cacheStream.Length)
            {
                this.cacheStream.Seek(0, SeekOrigin.End);
                int toRead = (int)(offset - this.cacheStream.Length);
                this.stream.ReadExactly(toRead, this.cacheStream);
                this.DisposeStreamIfRead();
                return this.cacheStream.Position;
            }
            else
            {
                return this.cacheStream.Seek(offset, origin);
            }
        }
>>>>>>> 31365e47

    /// <inheritdoc/>
    public override long Seek(long offset, SeekOrigin origin)
    {
        if (origin != SeekOrigin.Begin)
        {
            throw new NotSupportedException();
        }

        if (offset > this.cacheStream.Length)
        {
            int toRead = (int)(offset - this.cacheStream.Length);
            byte[] buffer = ArrayPool<byte>.Shared.Rent(toRead);
            int read = this.stream.Read(buffer, 0, toRead);
            this.cacheStream.Seek(0, SeekOrigin.End);
            this.cacheStream.Write(buffer, 0, read);
            ArrayPool<byte>.Shared.Return(buffer);

            this.DisposeStreamIfRead();
            return this.cacheStream.Position;
        }
        else
        {
            return this.cacheStream.Seek(offset, origin);
        }
    }

    /// <inheritdoc/>
    public override void SetLength(long value)
    {
        throw new NotSupportedException();
    }

    /// <inheritdoc/>
    public override void Write(byte[] buffer, int offset, int count)
    {
        throw new NotSupportedException();
    }

    /// <inheritdoc/>
    protected override void Dispose(bool disposing)
    {
        if (disposing)
        {
            this.stream.Dispose();
            this.cacheStream.Dispose();
        }

        base.Dispose(disposing);
    }

    private void DisposeStreamIfRead()
    {
        if (this.cacheStream.Length == this.stream.Length)
        {
            this.stream.Dispose();
        }
    }
}<|MERGE_RESOLUTION|>--- conflicted
+++ resolved
@@ -66,34 +66,11 @@
         return this.cacheStream.Read(buffer);
     }
 
-<<<<<<< HEAD
     /// <inheritdoc/>
     public override int Read(byte[] buffer, int offset, int count)
     {
         return this.Read(buffer.AsSpan(offset, count));
     }
-=======
-        public override long Seek(long offset, SeekOrigin origin)
-        {
-            if (origin != SeekOrigin.Begin)
-            {
-                throw new NotSupportedException();
-            }
-
-            if (offset > this.cacheStream.Length)
-            {
-                this.cacheStream.Seek(0, SeekOrigin.End);
-                int toRead = (int)(offset - this.cacheStream.Length);
-                this.stream.ReadExactly(toRead, this.cacheStream);
-                this.DisposeStreamIfRead();
-                return this.cacheStream.Position;
-            }
-            else
-            {
-                return this.cacheStream.Seek(offset, origin);
-            }
-        }
->>>>>>> 31365e47
 
     /// <inheritdoc/>
     public override long Seek(long offset, SeekOrigin origin)
@@ -105,13 +82,9 @@
 
         if (offset > this.cacheStream.Length)
         {
+            this.cacheStream.Seek(0, SeekOrigin.End);
             int toRead = (int)(offset - this.cacheStream.Length);
-            byte[] buffer = ArrayPool<byte>.Shared.Rent(toRead);
-            int read = this.stream.Read(buffer, 0, toRead);
-            this.cacheStream.Seek(0, SeekOrigin.End);
-            this.cacheStream.Write(buffer, 0, read);
-            ArrayPool<byte>.Shared.Return(buffer);
-
+            this.stream.ReadExactly(toRead, this.cacheStream);
             this.DisposeStreamIfRead();
             return this.cacheStream.Position;
         }
